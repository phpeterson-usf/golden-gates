--- conflicted
+++ resolved
@@ -29,7 +29,7 @@
     sum = 'sum'
     carryOut = 'cout'
 
-    def __init__(self, js_id='', label='', bits=1):
+    def __init__(self, js_id='', label='', bits=1, **kwargs):
         super().__init__(
             kind=Adder.kind,
             js_id=js_id,
@@ -170,7 +170,7 @@
     eq = 'eq'
     lt = 'lt'
 
-    def __init__(self, js_id='', label='', bits=1):
+    def __init__(self, js_id='', label='', bits=1, **kwargs):
         super().__init__(
             kind=Comparator.kind,
             js_id=js_id,
@@ -323,9 +323,4 @@
     def propagate(self, output_name='0', value=0):
         v = self.safe_read_input(BitCounter.inport)
         count = self.operator(v)
-<<<<<<< HEAD
-        new_work = super().propagate(output_name=BitCounter.outport, value=count)
-        return new_work
-=======
-        return super().propagate(output_name=BitCounter.outport, value=count)
->>>>>>> 26be1934
+        return super().propagate(output_name=BitCounter.outport, value=count)